# coding=utf-8
# Copyright 2022 The HuggingFace Team. All rights reserved.
#
# Licensed under the Apache License, Version 2.0 (the "License");
# you may not use this file except in compliance with the License.
# You may obtain a copy of the License at
#
#     http://www.apache.org/licenses/LICENSE-2.0
#
# Unless required by applicable law or agreed to in writing, software
# distributed under the License is distributed on an "AS IS" BASIS,
# WITHOUT WARRANTIES OR CONDITIONS OF ANY KIND, either express or implied.
# See the License for the specific language governing permissions and
# limitations under the License.
"""Normalization configuration classes."""

import functools
from typing import Callable, Dict, Type, Union

from transformers import PretrainedConfig


class NormalizedConfig:
    """
    Handles the normalization of [`PretrainedConfig`] attribute names, allowing to access attributes in a general way.

    Attributes:
        config ([`PretrainedConfig`]):
            The config to normalize.
    """

    def __init__(self, config: Union[PretrainedConfig, Dict], allow_new: bool = False, **kwargs):
        self.config = config
        for key, value in kwargs.items():
            if allow_new or hasattr(self, key.upper()):
                setattr(self, key.upper(), value)
            else:
                raise AttributeError(
                    f"{self.__class__} has not attribute {key}. Set allow_new=True to add a new attribute."
                )

    @classmethod
    def with_args(cls, allow_new: bool = False, **kwargs) -> Callable[[PretrainedConfig], "NormalizedConfig"]:
        return functools.partial(cls, allow_new=allow_new, **kwargs)

    def __getattr__(self, attr_name):
        if attr_name == "config":
            return super().__getattr__(attr_name)

        try:
            attr_name = super().__getattribute__(attr_name.upper())
        except AttributeError:  # e.g. in the NormalizedTextAndVisionConfig case
            pass

        attr_name = attr_name.split(".")
        leaf_attr_name = attr_name[-1]
        config = self.config
        for attr in attr_name[:-1]:
            config = getattr(config, attr)

        attr = getattr(config, leaf_attr_name, None)

        # If the attribute was not specified manually, try to fallback on the attribute_map.
        if attr is None:
            attribute_map = getattr(self.config, "attribute_map", {})
            attr = getattr(self.config, attribute_map.get(leaf_attr_name, ""), None)

        if attr is None:
            raise AttributeError(f'Could not find the attribute named "{leaf_attr_name}" in the normalized config.')
        return attr

    def has_attribute(self, attr_name):
        try:
            self.__getattr__(attr_name)
        except AttributeError:
            return False
        return True


class NormalizedTextConfig(NormalizedConfig):
    VOCAB_SIZE = "vocab_size"
    HIDDEN_SIZE = "hidden_size"
    NUM_LAYERS = "num_hidden_layers"
    NUM_ATTENTION_HEADS = "num_attention_heads"
    EOS_TOKEN_ID = "eos_token_id"


class NormalizedTextConfigWithGQA(NormalizedTextConfig):
    NUM_KEY_VALUE_HEADS = "num_key_value_heads"


class NormalizedSeq2SeqConfig(NormalizedTextConfig):
    ENCODER_NUM_LAYERS = NormalizedTextConfig.NUM_LAYERS
    DECODER_NUM_LAYERS = NormalizedTextConfig.NUM_LAYERS
    ENCODER_NUM_ATTENTION_HEADS = NormalizedTextConfig.NUM_ATTENTION_HEADS
    DECODER_NUM_ATTENTION_HEADS = NormalizedTextConfig.NUM_ATTENTION_HEADS


class NormalizedVisionConfig(NormalizedConfig):
    IMAGE_SIZE = "image_size"
    NUM_CHANNELS = "num_channels"
    INPUT_SIZE = "input_size"


class NormalizedSegformerConfig(NormalizedVisionConfig):
    NUM_ATTENTION_HEADS = "num_attention_heads"
    HIDDEN_SIZE = "hidden_sizes"

    # If the attribute is a list, return 0
    # 0 means let the optimizer infer the correct value based on the model graph
    def __getattr__(self, attr_name):
        attr_value = super().__getattr__(attr_name)
        if isinstance(attr_value, list):
            attr_value = 0
        return attr_value


class NormalizedTextAndVisionConfig(NormalizedTextConfig, NormalizedVisionConfig):
    TEXT_CONFIG = None
    VISION_CONFIG = None

    def __getattr__(self, attr_name):
        if self.TEXT_CONFIG is not None and attr_name.upper() in dir(NormalizedTextConfig):
            attr_name = f"{self.TEXT_CONFIG}.{attr_name}"
        elif self.VISION_CONFIG is not None and attr_name.upper() in dir(NormalizedVisionConfig):
            attr_name = f"{self.VISION_CONFIG}.{attr_name}"
        return super().__getattr__(attr_name)


Pix2StructNormalizedTextConfig = NormalizedTextAndVisionConfig.with_args(
    text_config="text_config", vision_config="vision_config"
)


class NormalizedEncoderDecoderConfig(NormalizedConfig):
    ENCODER_NORMALIZED_CONFIG_CLASS = None
    DECODER_NORMALIZED_CONFIG_CLASS = None

    def __getattr__(self, attr_name):
        if self.ENCODER_NORMALIZED_CONFIG_CLASS is not None and attr_name.upper() in dir(
            self.ENCODER_NORMALIZED_CONFIG_CLASS
        ):
            return self.ENCODER_NORMALIZED_CONFIG_CLASS.__getattr__(attr_name)
        if self.DECODER_NORMALIZED_CONFIG_CLASS is not None and attr_name.upper() in dir(
            self.DECODER_NORMALIZED_CONFIG_CLASS
        ):
            return self.DECODER_NORMALIZED_CONFIG_CLASS.__getattr__(attr_name)

        return super().__getattr__(attr_name)


# TODO: this config is bug prone, as `encoder_attention_heads` and `decoder_attention_heads` may be different
BartLikeNormalizedTextConfig = NormalizedTextConfig.with_args(
    num_attention_heads="encoder_attention_heads",
    hidden_size="d_model",
)

GPT2LikeNormalizedTextConfig = NormalizedTextConfig.with_args(num_attention_heads="n_head", hidden_size="n_embd")
T5LikeNormalizedTextConfig = NormalizedTextConfig.with_args(
    num_attention_heads="num_heads",
    hidden_size="d_model",
)
MPTNormalizedTextConfig = NormalizedTextConfig.with_args(
    num_attention_heads="n_heads", hidden_size="d_model", num_layers="n_layers"
)
GPTBigCodeNormalizedTextConfig = NormalizedTextConfig.with_args(
    num_attention_heads="n_head", hidden_size="n_embd", num_layers="n_layer"
)

WhisperLikeNormalizedTextConfig = NormalizedTextConfig.with_args(
    hidden_size="d_model",
)

TrOCRLikeNormalizedTextConfig = NormalizedTextConfig.with_args(
    num_layers="decoder_layers",
    num_attention_heads="decoder_attention_heads",
    hidden_size="hidden_size",
)

SpeechToTextLikeNormalizedTextConfig = NormalizedSeq2SeqConfig.with_args(
    decoder_num_layers="decoder_layers",
    num_layers="decoder_layers",
    input_features_per_channel="input_feat_per_channel",
    allow_new=True,
)


class NormalizedConfigManager:
    """
    A class that contains all the information needed by ONNX Runtime optimization for a given model type.
    Attributes:
        _conf (`Dict[str, tuple]`):
            A dictionary mapping each supported model type to a tuple containing the number of attention heads
            and the hidden size model config attribute names as well as the corresponding ONNX Runtime model type.
    """

    """
    TODO: missing normalized configs (currently not useful)
        ['beit',
        'clip',
        'convbert',
        'convnext',
        'convnextv2',
        'data2vec-text',
        'data2vec-vision',
        'detr',
        'dinov2',
        'flaubert',
        'groupvit',
        'hiera',
        'ibert',
        'layoutlm',
        'layoutlmv3',
        'levit',
        'mobilebert',
        'mobilevit',
        'owlv2',
        'owlvit',
        'perceiver',
        'roformer',
<<<<<<< HEAD
=======
        'segformer',
        'siglip',
>>>>>>> 9db14288
        'squeezebert',
        'table-transformer',
    """

    # Contribution note: Please add new models in alphabetical order
    _conf = {
        "albert": NormalizedTextConfig,
        "bart": BartLikeNormalizedTextConfig,
        "bert": NormalizedTextConfig,
        # "big_bird": NormalizedTextConfig,
        # "bigbird_pegasus": BartLikeNormalizedTextConfig,
        "blenderbot": BartLikeNormalizedTextConfig,
        "blenderbot-small": BartLikeNormalizedTextConfig,
        "bloom": NormalizedTextConfig.with_args(num_layers="n_layer"),
        "falcon": NormalizedTextConfig,
        "camembert": NormalizedTextConfig,
        "codegen": GPT2LikeNormalizedTextConfig,
        "cvt": NormalizedVisionConfig,
        "deberta": NormalizedTextConfig,
        "deberta-v2": NormalizedTextConfig,
        "deit": NormalizedVisionConfig,
        "distilbert": NormalizedTextConfig.with_args(num_attention_heads="n_heads", hidden_size="dim"),
        "donut-swin": NormalizedVisionConfig,
        "electra": NormalizedTextConfig,
        "encoder-decoder": NormalizedEncoderDecoderConfig,
        "gemma": NormalizedTextConfigWithGQA,
        "gpt2": GPT2LikeNormalizedTextConfig,
        "gpt-bigcode": GPTBigCodeNormalizedTextConfig,
        "gpt-neo": NormalizedTextConfig.with_args(num_attention_heads="num_heads"),
        "gpt-neox": NormalizedTextConfig,
        "gptj": GPT2LikeNormalizedTextConfig,
        "imagegpt": GPT2LikeNormalizedTextConfig,
        "llama": NormalizedTextConfigWithGQA,
        "longt5": T5LikeNormalizedTextConfig,
        "marian": BartLikeNormalizedTextConfig,
        "markuplm": NormalizedTextConfig,
        "mbart": BartLikeNormalizedTextConfig,
        "mistral": NormalizedTextConfigWithGQA,
        "mixtral": NormalizedTextConfigWithGQA,
        "mpnet": NormalizedTextConfig,
        "mpt": MPTNormalizedTextConfig,
        "mt5": T5LikeNormalizedTextConfig,
        "m2m-100": BartLikeNormalizedTextConfig,
        "nystromformer": NormalizedTextConfig,
        "opt": NormalizedTextConfig,
        "pegasus": BartLikeNormalizedTextConfig,
        "pix2struct": Pix2StructNormalizedTextConfig,
        "phi": NormalizedTextConfig,
        "phi3": NormalizedTextConfigWithGQA,
        "phi3small": NormalizedTextConfigWithGQA,
        "poolformer": NormalizedVisionConfig,
        "regnet": NormalizedVisionConfig,
        "resnet": NormalizedVisionConfig,
        "roberta": NormalizedTextConfig,
        "segformer": NormalizedSegformerConfig,
        "speech-to-text": SpeechToTextLikeNormalizedTextConfig,
        "splinter": NormalizedTextConfig,
        "t5": T5LikeNormalizedTextConfig,
        "trocr": TrOCRLikeNormalizedTextConfig,
        "vision-encoder-decoder": NormalizedEncoderDecoderConfig,
        "vit": NormalizedVisionConfig,
        "whisper": WhisperLikeNormalizedTextConfig,
        "xlm-roberta": NormalizedTextConfig,
        "yolos": NormalizedVisionConfig,
        "qwen2": NormalizedTextConfig,
    }

    @classmethod
    def check_supported_model(cls, model_type: str):
        if model_type not in cls._conf:
            model_types = ", ".join(cls._conf.keys())
            raise KeyError(
                f"{model_type} model type is not supported yet in NormalizedConfig. Only {model_types} are supported. "
                f"If you want to support {model_type} please propose a PR or open up an issue."
            )

    @classmethod
    def get_normalized_config_class(cls, model_type: str) -> Type:
        model_type = model_type.replace("_", "-")
        cls.check_supported_model(model_type)
        return cls._conf[model_type]<|MERGE_RESOLUTION|>--- conflicted
+++ resolved
@@ -218,11 +218,8 @@
         'owlvit',
         'perceiver',
         'roformer',
-<<<<<<< HEAD
-=======
         'segformer',
         'siglip',
->>>>>>> 9db14288
         'squeezebert',
         'table-transformer',
     """
